--- conflicted
+++ resolved
@@ -1,8 +1,4 @@
-<<<<<<< HEAD
-import { supabaseAdmin } from '@/lib/supabaseAdmin';
-=======
 import { supabaseAdmin } from '@/lib 2/supabase/server';
->>>>>>> b249c526
 
 // Database interfaces matching the SQL schema
 export interface User {
@@ -47,7 +43,7 @@
   client_name?: string;
   company_name?: string;
   granted_permissions: Record<string, string[]>;
-  platform_connections: Record<string, unknown>;
+  platform_connections: Record<string, any>;
   status: 'pending' | 'in_progress' | 'completed' | 'rejected';
   submitted_at?: string;
   created_at: string;
@@ -245,34 +241,6 @@
   return data || [];
 }
 
-export async function getOnboardingRequestByLinkId(token: string): Promise<OnboardingRequest | null> {
-  // First get the link by token
-  const { data: link, error: linkError } = await supabaseAdmin
-    .from('onboarding_links')
-    .select('id')
-    .eq('token', token)
-    .single();
-
-  if (linkError || !link) {
-    console.error('Error fetching onboarding link by token:', linkError);
-    return null;
-  }
-
-  // Then get the onboarding request by link_id
-  const { data, error } = await supabaseAdmin
-    .from('onboarding_requests')
-    .select('*')
-    .eq('link_id', link.id)
-    .single();
-
-  if (error) {
-    console.error('Error fetching onboarding request by link ID:', error);
-    return null;
-  }
-
-  return data;
-}
-
 export async function createOnboardingRequest(request: Omit<OnboardingRequest, 'id' | 'created_at' | 'updated_at'>): Promise<OnboardingRequest> {
   const { data, error } = await supabaseAdmin
     .from('onboarding_requests')
