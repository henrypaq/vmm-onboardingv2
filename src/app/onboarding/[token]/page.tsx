--- conflicted
+++ resolved
@@ -2,13 +2,8 @@
 
 import { useEffect, useState, useCallback } from 'react';
 import { useParams } from 'next/navigation';
-<<<<<<< HEAD
-import { EnhancedOnboardingForm } from '@/components/forms/enhanced-onboarding-form';
-import { Card, CardContent, CardDescription, CardHeader, CardTitle } from '@/components/ui/card';
-=======
 import { OnboardingForm } from '@/components/forms/onboarding-form';
 import { Card, CardContent, CardDescription, CardHeader, CardTitle } from '@/components 2/ui/card';
->>>>>>> b249c526
 import { CheckCircle, AlertCircle, Loader2 } from 'lucide-react';
 
 interface LinkValidation {
@@ -120,7 +115,7 @@
           </p>
         </div>
         
-        <EnhancedOnboardingForm 
+        <OnboardingForm 
           token={token}
           onSubmissionComplete={handleSubmissionComplete}
         />
