'use client';

import { useState, useEffect } from 'react';
<<<<<<< HEAD
import { Card, CardContent, CardDescription, CardHeader, CardTitle } from '@/components/ui/card';
import { Button } from '@/components/ui/button';
import { Input } from '@/components/ui/input';
import { Label } from '@/components/ui/label';
import { Switch } from '@/components/ui/switch';
import { Badge } from '@/components/ui/badge';
import { Save, Bell, Shield, Globe } from 'lucide-react';
=======
import { Card, CardContent, CardDescription, CardHeader, CardTitle } from '@/components 2/ui/card';
import { Button } from '@/components 2/ui/button';
import { Input } from '@/components 2/ui/input';
import { Label } from '@/components 2/ui/label';
import { Switch } from '@/components 2/ui/switch';
import { Badge } from '@/components 2/ui/badge';
import { Save, Bell, Shield, Globe, Users, Search, Video, ShoppingBag, Plus, Trash2 } from 'lucide-react';
>>>>>>> b249c526
import { getAllPlatforms } from '@/lib/platforms/platform-definitions';
import { OAuthConnectionCard } from '@/components/oauth/oauth-connection-card';
// Removed direct database import - using API route instead

interface PlatformConnection {
  id: string;
  name: string;
  username: string;
  status: string;
  platform: string;
  scopes: string[];
  connectedAt: string;
}

export default function AdminSettingsPage() {
  const platforms = getAllPlatforms();
<<<<<<< HEAD
  const [connectedPlatforms, setConnectedPlatforms] = useState<string[]>([]);
  const [isLoading, setIsLoading] = useState(true);
=======
  const [connectedPlatforms, setConnectedPlatforms] = useState<PlatformConnection[]>([]);
  const [loading, setLoading] = useState(true);

  // Fetch platform connections from API
  const fetchConnections = async () => {
    try {
      const response = await fetch('/api/admin/platform-connections');
      if (response.ok) {
        const data = await response.json();
        setConnectedPlatforms(data.connections || []);
      } else {
        console.error('Failed to fetch platform connections');
        // Fallback to mock data for now
        setConnectedPlatforms([
          { id: 'meta', name: 'Meta (Facebook)', username: 'admin@company.com', status: 'connected', platform: 'meta', scopes: [], connectedAt: new Date().toISOString() },
          { id: 'google', name: 'Google', username: 'admin@company.com', status: 'connected', platform: 'google', scopes: [], connectedAt: new Date().toISOString() },
        ]);
      }
    } catch (error) {
      console.error('Error fetching platform connections:', error);
      // Fallback to mock data for now
      setConnectedPlatforms([
        { id: 'meta', name: 'Meta (Facebook)', username: 'admin@company.com', status: 'connected', platform: 'meta', scopes: [], connectedAt: new Date().toISOString() },
        { id: 'google', name: 'Google', username: 'admin@company.com', status: 'connected', platform: 'google', scopes: [], connectedAt: new Date().toISOString() },
      ]);
    } finally {
      setLoading(false);
    }
  };

  useEffect(() => {
    fetchConnections();

    // Check for OAuth callback success and refresh connections
    const urlParams = new URLSearchParams(window.location.search);
    if (urlParams.get('connected') && urlParams.get('success')) {
      const platform = urlParams.get('connected');
      const username = urlParams.get('username');
      console.log(`OAuth success for ${platform} as ${username}`);
      
      // Refresh connections after successful OAuth
      setTimeout(() => {
        fetchConnections();
      }, 1000);
      
      // Clean up URL parameters
      window.history.replaceState({}, document.title, window.location.pathname);
    } else if (urlParams.get('error')) {
      const error = urlParams.get('error');
      const platform = urlParams.get('platform');
      console.error(`OAuth error for ${platform}: ${error}`);
      
      // Clean up URL parameters
      window.history.replaceState({}, document.title, window.location.pathname);
    }
  }, []);
>>>>>>> b249c526

  // Load connected platforms on component mount
  useEffect(() => {
    const loadConnectedPlatforms = async () => {
      try {
        const response = await fetch('/api/admin/platform-connections');
        if (response.ok) {
          const data = await response.json();
          setConnectedPlatforms(data.connections.map((conn: any) => conn.platform));
        } else {
          console.error('Failed to load platform connections');
        }
      } catch (error) {
        console.error('Error loading platform connections:', error);
      } finally {
        setIsLoading(false);
      }
    };

    loadConnectedPlatforms();
  }, []);

  const handleConnect = (platformId: string) => {
    // Redirect to OAuth flow
    window.location.href = `/api/oauth/admin/connect/${platformId}`;
  };

  return (
    <div className="p-6">
      <div className="mb-8">
        <h1 className="text-3xl font-bold text-gray-900">Settings</h1>
        <p className="text-gray-600 mt-2">Manage your platform configuration and preferences</p>
      </div>

      <div className="space-y-6">
        {/* Platform Connections */}
        <Card>
          <CardHeader>
            <CardTitle className="flex items-center space-x-2">
              <Globe className="h-5 w-5" />
              <span>Platform Connections</span>
            </CardTitle>
            <CardDescription>
              Connect your accounts to third-party platforms to generate onboarding links
            </CardDescription>
          </CardHeader>
          <CardContent className="space-y-4">
            <div className="grid grid-cols-1 md:grid-cols-2 gap-4">
<<<<<<< HEAD
              {platforms.map((platform) => (
                <OAuthConnectionCard
                  key={platform.id}
                  platform={platform}
                  isConnected={connectedPlatforms.includes(platform.id)}
                  onConnect={handleConnect}
                  isLoading={isLoading}
                />
              ))}
=======
              {platforms.map((platform) => {
                const isConnected = connectedPlatforms.some(p => p.id === platform.id);
                return (
                  <div key={platform.id} className="border rounded-lg p-4">
                    <div className="flex items-center justify-between mb-3">
                      <div className="flex items-center space-x-3">
                        <div className={`p-2 rounded-lg ${getPlatformColor(platform.id)} text-white`}>
                          {getPlatformIcon(platform.id)}
                        </div>
                        <div>
                          <h3 className="font-medium">{platform.name}</h3>
                          {isConnected && (
                            <p className="text-sm text-gray-500">
                              Connected as {connectedPlatforms.find(p => p.id === platform.id)?.username}
                            </p>
                          )}
                        </div>
                      </div>
                      <div className="flex items-center space-x-2">
                        {isConnected ? (
                          <>
                            <Badge variant="default" className="bg-green-100 text-green-800">
                              Connected
                            </Badge>
                            <Button 
                              variant="outline" 
                              size="sm"
                              onClick={async () => {
                                try {
                                  const response = await fetch(`/api/admin/platform-connections/${platform.id}`, {
                                    method: 'DELETE',
                                  });
                                  
                                  if (response.ok) {
                                    // Remove from local state
                                    setConnectedPlatforms(prev => 
                                      prev.filter(conn => conn.id !== platform.id)
                                    );
                                    console.log(`${platform.name} disconnected successfully`);
                                  } else {
                                    console.error('Failed to disconnect platform');
                                  }
                                } catch (error) {
                                  console.error('Error disconnecting platform:', error);
                                }
                              }}
                            >
                              <Trash2 className="h-4 w-4" />
                            </Button>
                          </>
                        ) : (
                          <Button 
                            size="sm" 
                            className="flex items-center space-x-2"
                            onClick={() => window.open(`/api/oauth/admin/connect/${platform.id}`, '_self')}
                          >
                            <Plus className="h-4 w-4" />
                            <span>Connect</span>
                          </Button>
                        )}
                      </div>
                    </div>
                    <div className="text-sm text-gray-600">
                      <p className="mb-2">Available permissions:</p>
                      <div className="flex flex-wrap gap-1">
                        {platform.permissions.slice(0, 3).map((permission) => (
                          <Badge key={permission.id} variant="secondary" className="text-xs">
                            {permission.name}
                          </Badge>
                        ))}
                        {platform.permissions.length > 3 && (
                          <Badge variant="secondary" className="text-xs">
                            +{platform.permissions.length - 3} more
                          </Badge>
                        )}
                      </div>
                    </div>
                  </div>
                );
              })}
>>>>>>> b249c526
            </div>
          </CardContent>
        </Card>
        {/* General Settings */}
        <Card>
          <CardHeader>
            <CardTitle className="flex items-center space-x-2">
              <Globe className="h-5 w-5" />
              <span>General Settings</span>
            </CardTitle>
            <CardDescription>
              Configure basic platform settings
            </CardDescription>
          </CardHeader>
          <CardContent className="space-y-4">
            <div className="grid grid-cols-1 md:grid-cols-2 gap-4">
              <div>
                <Label htmlFor="platform-name">Platform Name</Label>
                <Input
                  id="platform-name"
                  defaultValue="VAST Onboarding Platform"
                  className="mt-1"
                />
              </div>
              <div>
                <Label htmlFor="default-expiry">Default Link Expiry (days)</Label>
                <Input
                  id="default-expiry"
                  type="number"
                  defaultValue="7"
                  className="mt-1"
                />
              </div>
            </div>
            <div>
              <Label htmlFor="support-email">Support Email</Label>
              <Input
                id="support-email"
                type="email"
                defaultValue="support@vast.com"
                className="mt-1"
              />
            </div>
          </CardContent>
        </Card>

        {/* Notification Settings */}
        <Card>
          <CardHeader>
            <CardTitle className="flex items-center space-x-2">
              <Bell className="h-5 w-5" />
              <span>Notifications</span>
            </CardTitle>
            <CardDescription>
              Configure notification preferences
            </CardDescription>
          </CardHeader>
          <CardContent className="space-y-4">
            <div className="flex items-center justify-between">
              <div>
                <Label htmlFor="email-notifications">Email Notifications</Label>
                <p className="text-sm text-gray-500">Receive email alerts for new requests</p>
              </div>
              <Switch id="email-notifications" defaultChecked />
            </div>
            <div className="flex items-center justify-between">
              <div>
                <Label htmlFor="link-expiry-alerts">Link Expiry Alerts</Label>
                <p className="text-sm text-gray-500">Get notified when links are about to expire</p>
              </div>
              <Switch id="link-expiry-alerts" defaultChecked />
            </div>
            <div className="flex items-center justify-between">
              <div>
                <Label htmlFor="weekly-reports">Weekly Reports</Label>
                <p className="text-sm text-gray-500">Receive weekly summary reports</p>
              </div>
              <Switch id="weekly-reports" />
            </div>
          </CardContent>
        </Card>

        {/* Security Settings */}
        <Card>
          <CardHeader>
            <CardTitle className="flex items-center space-x-2">
              <Shield className="h-5 w-5" />
              <span>Security</span>
            </CardTitle>
            <CardDescription>
              Configure security and access settings
            </CardDescription>
          </CardHeader>
          <CardContent className="space-y-4">
            <div className="flex items-center justify-between">
              <div>
                <Label htmlFor="require-2fa">Require 2FA</Label>
                <p className="text-sm text-gray-500">Enforce two-factor authentication for all users</p>
              </div>
              <Switch id="require-2fa" />
            </div>
            <div className="flex items-center justify-between">
              <div>
                <Label htmlFor="session-timeout">Auto-logout after inactivity</Label>
                <p className="text-sm text-gray-500">Automatically log out users after 30 minutes of inactivity</p>
              </div>
              <Switch id="session-timeout" defaultChecked />
            </div>
            <div>
              <Label htmlFor="allowed-domains">Allowed Domains</Label>
              <Input
                id="allowed-domains"
                placeholder="example.com, client.com"
                className="mt-1"
              />
              <p className="text-sm text-gray-500 mt-1">Comma-separated list of allowed email domains</p>
            </div>
          </CardContent>
        </Card>

        {/* Save Button */}
        <div className="flex justify-end">
          <Button className="flex items-center space-x-2">
            <Save className="h-4 w-4" />
            <span>Save Settings</span>
          </Button>
        </div>
      </div>
    </div>
  );
}<|MERGE_RESOLUTION|>--- conflicted
+++ resolved
@@ -1,15 +1,6 @@
 'use client';
 
 import { useState, useEffect } from 'react';
-<<<<<<< HEAD
-import { Card, CardContent, CardDescription, CardHeader, CardTitle } from '@/components/ui/card';
-import { Button } from '@/components/ui/button';
-import { Input } from '@/components/ui/input';
-import { Label } from '@/components/ui/label';
-import { Switch } from '@/components/ui/switch';
-import { Badge } from '@/components/ui/badge';
-import { Save, Bell, Shield, Globe } from 'lucide-react';
-=======
 import { Card, CardContent, CardDescription, CardHeader, CardTitle } from '@/components 2/ui/card';
 import { Button } from '@/components 2/ui/button';
 import { Input } from '@/components 2/ui/input';
@@ -17,10 +8,7 @@
 import { Switch } from '@/components 2/ui/switch';
 import { Badge } from '@/components 2/ui/badge';
 import { Save, Bell, Shield, Globe, Users, Search, Video, ShoppingBag, Plus, Trash2 } from 'lucide-react';
->>>>>>> b249c526
 import { getAllPlatforms } from '@/lib/platforms/platform-definitions';
-import { OAuthConnectionCard } from '@/components/oauth/oauth-connection-card';
-// Removed direct database import - using API route instead
 
 interface PlatformConnection {
   id: string;
@@ -34,10 +22,6 @@
 
 export default function AdminSettingsPage() {
   const platforms = getAllPlatforms();
-<<<<<<< HEAD
-  const [connectedPlatforms, setConnectedPlatforms] = useState<string[]>([]);
-  const [isLoading, setIsLoading] = useState(true);
-=======
   const [connectedPlatforms, setConnectedPlatforms] = useState<PlatformConnection[]>([]);
   const [loading, setLoading] = useState(true);
 
@@ -94,32 +78,25 @@
       window.history.replaceState({}, document.title, window.location.pathname);
     }
   }, []);
->>>>>>> b249c526
-
-  // Load connected platforms on component mount
-  useEffect(() => {
-    const loadConnectedPlatforms = async () => {
-      try {
-        const response = await fetch('/api/admin/platform-connections');
-        if (response.ok) {
-          const data = await response.json();
-          setConnectedPlatforms(data.connections.map((conn: any) => conn.platform));
-        } else {
-          console.error('Failed to load platform connections');
-        }
-      } catch (error) {
-        console.error('Error loading platform connections:', error);
-      } finally {
-        setIsLoading(false);
-      }
-    };
-
-    loadConnectedPlatforms();
-  }, []);
-
-  const handleConnect = (platformId: string) => {
-    // Redirect to OAuth flow
-    window.location.href = `/api/oauth/admin/connect/${platformId}`;
+
+  const getPlatformIcon = (platformId: string) => {
+    switch (platformId) {
+      case 'meta': return <Users className="h-5 w-5" />;
+      case 'google': return <Search className="h-5 w-5" />;
+      case 'tiktok': return <Video className="h-5 w-5" />;
+      case 'shopify': return <ShoppingBag className="h-5 w-5" />;
+      default: return <Globe className="h-5 w-5" />;
+    }
+  };
+
+  const getPlatformColor = (platformId: string) => {
+    switch (platformId) {
+      case 'meta': return 'bg-blue-600';
+      case 'google': return 'bg-red-600';
+      case 'tiktok': return 'bg-black';
+      case 'shopify': return 'bg-green-600';
+      default: return 'bg-gray-600';
+    }
   };
 
   return (
@@ -143,17 +120,6 @@
           </CardHeader>
           <CardContent className="space-y-4">
             <div className="grid grid-cols-1 md:grid-cols-2 gap-4">
-<<<<<<< HEAD
-              {platforms.map((platform) => (
-                <OAuthConnectionCard
-                  key={platform.id}
-                  platform={platform}
-                  isConnected={connectedPlatforms.includes(platform.id)}
-                  onConnect={handleConnect}
-                  isLoading={isLoading}
-                />
-              ))}
-=======
               {platforms.map((platform) => {
                 const isConnected = connectedPlatforms.some(p => p.id === platform.id);
                 return (
@@ -234,7 +200,6 @@
                   </div>
                 );
               })}
->>>>>>> b249c526
             </div>
           </CardContent>
         </Card>
