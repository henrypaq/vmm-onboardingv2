--- conflicted
+++ resolved
@@ -31,22 +31,12 @@
 .pnpm-debug.log*
 
 # env files (can opt-in for committing if needed)
-<<<<<<< HEAD
-.env
-.env.local
-.env.development.local
-.env.test.local
-.env.production.local
-# Allow .env.example to be committed
-!.env.example
-=======
 # env files
 .env
 .env.production
 .env.test
 # Allow local env for development
 !.env.local
->>>>>>> b249c526
 
 # vercel
 .vercel
